--- conflicted
+++ resolved
@@ -40,11 +40,7 @@
         cv2.imshow("input", src_img_show)
         cv2.waitKey()
     else:
-<<<<<<< HEAD
         src_img = cv2.imread("./data/image.jpg")
-=======
-        src_img = cv2.imread("./data/pano2.png")
->>>>>>> a5897d06
 
     pi = math.pi
     inc = pi / 36
